name: Build

on:
  workflow_dispatch:
  # release:
  #   types:
  #   - published

jobs:
  build_wheels:
    name: Build wheels on ${{ matrix.os }}
    runs-on: ${{ matrix.os }}
    strategy:
      matrix:
        # macos-13 is an intel runner, macos-14 is apple silicon
        os: [ubuntu-latest, windows-latest, macos-13, macos-14]

    steps:
<<<<<<< HEAD
      - uses: actions/checkout@v4

      - name: Build wheels
        uses: pypa/cibuildwheel@v2.17.0
        # env:
        #   CIBW_SOME_OPTION: value
        #    ...
        # with:
        #   package-dir: .
        #   output-dir: wheelhouse
        #   config-file: "{package}/pyproject.toml"

      - uses: actions/upload-artifact@v4
        with:
          name: cibw-wheels-${{ matrix.os }}-${{ strategy.job-index }}
          path: ./wheelhouse/*.whl
=======
    - uses: actions/checkout@v3
      with:
        submodules: true

    # - name: install libomp on macOS
    #   shell: bash
    #   if: runner.os == 'macOS'
    #   run: |
    #     HOMEBREW_NO_INSTALLED_DEPENDENTS_CHECK=1 brew reinstall --build-from-source --formula ./.github/workflows/libomp.rb

    - name: Build wheels
      uses: pypa/cibuildwheel@v2.15.0

    - name: Show files
      run: ls -lh wheelhouse
      shell: bash

    - uses: actions/upload-artifact@v3
      with:
        path: ./wheelhouse/*.whl
>>>>>>> 2ee5a447

  build_sdist:
    name: Build source distribution
    runs-on: ubuntu-latest
    steps:
    - uses: actions/checkout@v3
      with:
        submodules: true

    - uses: actions/setup-python@v4
      name: Install Python

    - name: Build sdist
      run: |
        python -m pip install build
        python -m build -s

    - uses: actions/upload-artifact@v3
      with:
        path: dist/*.tar.gz<|MERGE_RESOLUTION|>--- conflicted
+++ resolved
@@ -16,7 +16,6 @@
         os: [ubuntu-latest, windows-latest, macos-13, macos-14]
 
     steps:
-<<<<<<< HEAD
       - uses: actions/checkout@v4
 
       - name: Build wheels
@@ -33,28 +32,6 @@
         with:
           name: cibw-wheels-${{ matrix.os }}-${{ strategy.job-index }}
           path: ./wheelhouse/*.whl
-=======
-    - uses: actions/checkout@v3
-      with:
-        submodules: true
-
-    # - name: install libomp on macOS
-    #   shell: bash
-    #   if: runner.os == 'macOS'
-    #   run: |
-    #     HOMEBREW_NO_INSTALLED_DEPENDENTS_CHECK=1 brew reinstall --build-from-source --formula ./.github/workflows/libomp.rb
-
-    - name: Build wheels
-      uses: pypa/cibuildwheel@v2.15.0
-
-    - name: Show files
-      run: ls -lh wheelhouse
-      shell: bash
-
-    - uses: actions/upload-artifact@v3
-      with:
-        path: ./wheelhouse/*.whl
->>>>>>> 2ee5a447
 
   build_sdist:
     name: Build source distribution
